--- conflicted
+++ resolved
@@ -5,11 +5,8 @@
 
 # Webpack 플러그인을 추가하려면?
 
-<<<<<<< HEAD
-=======
 <!-- In your `nuxt.config.js` file: -->
 
->>>>>>> 5b0c1858
 `nuxt.config.js` 파일에 다음처럼 작성합니다:
 
 ```js
