--- conflicted
+++ resolved
@@ -16,15 +16,11 @@
 이때 `dist` 폴더가 생성되는데, 그 안에 GitHub pages에 배포될 모든 것이 들어가 있습니다.
 프로젝트 리포지토리라면 `gh-pages` 브랜치, 사용자 혹은 조직 사이트라면 `master` 브랜치를 지정하세요.
 
-<<<<<<< HEAD
-<p class="Alert Alert--nuxt-green"><b>정보:</b> GitHub Pages에서 독립도메인을 사용하기 위해서 `CNAME` 파일을 사용한다면, `CNAME` 파일은 `static` 디렉토리에 위치시키는게 좋습니다. 자세한 내용은 [이곳](/guide/assets#static)을 참고해 주세요.</p>
-=======
 <!-- <p class="Alert Alert--nuxt-green"><b>INFO:</b> If you use a custom domain for your GitHub Pages and put `CNAME` file, it is recommended that CNAME file is put in the `static` directory. [More documentation](/guide/assets#static) about it.</p> -->
 
 <p class="Alert Alert--nuxt-green"><b>정보:</b> GitHub Pages에서 독립도메인을 사용하기 위해서 `CNAME` 파일을 사용한다면, `CNAME` 파일은 `static` 디렉토리에 위치시키는게 좋습니다. 자세한 내용은 [webpack에서 다루지 않는 정적 파일](/guide/assets/#정적-파일-사용)을 참고해 주세요.</p>
 
 <!-- ## Command line deployment -->
->>>>>>> 5b0c1858
 
 ## 커맨드라인에서 배포하기
 
