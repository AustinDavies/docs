--- conflicted
+++ resolved
@@ -5,13 +5,9 @@
 
 # PostCSS 플러그인을 추가하려면?
 
-<<<<<<< HEAD
-`nuxt.config.js` 파일에 다음과 같이 작성합니다:
-=======
 <!-- In your `nuxt.config.js` file: -->
 
 `nuxt.config.js` 파일에 다음처럼 작성합니다:
->>>>>>> 5b0c1858
 
 ```js
 module.exports = {
