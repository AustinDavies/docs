--- conflicted
+++ resolved
@@ -2,31 +2,5 @@
 title: Cached Components
 description: Cached Components example with Nuxt.js
 github: cached-components
-<<<<<<< HEAD
----
-
-## Documentation
-
-> Nuxt.js use [lru-cache](https://github.com/isaacs/node-lru-cache) to allows cached components for better render performances
-
-### Usage
-
-Use the `cache` key in your `nuxt.config.js`:
-```js
-module.exports = {
-  cache: true
-}
-```
-
-`cache` can be a Boolean or an Object, if an object, you can use theses keys:
-
-| key  | Optional? | Type | Default | definition |
-|------|------------|-----|---------|------------|
-| `max` | Optional | Integer | 1000 | The maximum size of the cached components, when the 1001 is added, the first one added will be removed from the cache to let space for the new one. |
-| `maxAge` | Optional | Integer | 900000 | Maximum age in ms, default to 15 minutes. |
-
-Other options: https://github.com/isaacs/node-lru-cache#options
-=======
 documentation: /api/configuration-cache
----
->>>>>>> e00adbd4
+---