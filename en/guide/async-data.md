---
title: Async Data
description: You may want to fetch data and render it on the server-side. Nuxt.js adds an `asyncData` method to let you handle async operations before setting the component data.
---

> You may want to fetch data and render it on the server-side. Nuxt.js adds an `asyncData` method to let you handle async operations before initializing the component

<div>
<<<<<<< HEAD
  <a href="https://vueschool.io/courses/async-data-with-nuxtjs?friend=nuxt" target="_blank" class="Promote">
    <img src="/async-data-with-nuxtjs.png" alt="AsyncData by vueschool"/>
=======
  <a href="http://vueschool.io/?friend=nuxt" target="_blank" class="Promote">
    <img src="/async-data-with-nuxtjs.png" srcset="/async-data-with-nuxtjs-2x.png 2x" alt="AsyncData by vueschool"/>
>>>>>>> ccd7b7db
    <div class="Promote__Content">
      <h4 class="Promote__Content__Title">Async Data with Nuxt.js</h4>
      <p class="Promote__Content__Description">Learn how to manage asynchronous data with Nuxt.js.</p>
      <p class="Promote__Content__Signature">Video courses made by VueSchool to support Nuxt.js development.</p>
    </div>
  </a>
</div>

## The asyncData method

Sometimes you just want to fetch data and pre-render it on the server without using a store. 
`asyncData` is called every time before loading the **page** component.
It will be called server-side once (on the first request to the Nuxt app) and client-side when navigating to further routes. 
This method receives [the context](/api/context) as the first argument, you can use it to fetch some data and Nuxt.js will merge it with the component data.

Nuxt.js will automatically merge the returned object with the component data.

<div class="Alert Alert--orange">

You do **NOT** have access of the component instance through `this` inside `asyncData` because it is called **before initiating** the component.

</div>

Nuxt.js offers you different ways to use `asyncData`. Choose the one you're the most familiar with:

1. Returning a `Promise`. Nuxt.js will wait for the promise to be resolved before rendering the component.
2. Using the [async/await proposal](https://github.com/lukehoban/ecmascript-asyncawait) ([learn more about it](https://zeit.co/blog/async-and-await))

<div class="Alert Alert--grey">

We are using [axios](https://github.com/mzabriskie/axios) to make isomorphic HTTP requests, we <strong>strongly recommend</strong> to use our [axios module](https://axios.nuxtjs.org/) for your Nuxt projects.

</div>

### Returning a Promise

```js
export default {
  asyncData ({ params }) {
    return axios.get(`https://my-api/posts/${params.id}`)
    .then((res) => {
      return { title: res.data.title }
    })
  }
}
```

### Using async/await

```js
export default {
  async asyncData ({ params }) {
    let { data } = await axios.get(`https://my-api/posts/${params.id}`)
    return { title: data.title }
  }
}
```


### Displaying the data

The result from asyncData will be **merged** with data.
You can display the data inside your template like you're used to doing:

```html
<template>
  <h1>{{ title }}</h1>
</template>
```

## The Context

To see the list of available keys in `context`, take a look at the [API Essential `context`](/api/context).

### Use `req`/`res` objects

When `asyncData` is called on server side, you have access to the `req` and `res` objects of the user request.

```js
export default {
  async asyncData ({ req, res }) {
    // Please check if you are on the server side before
    // using req and res
    if (process.server) {
     return { host: req.headers.host }
    }

    return {}
  }
}
```

### Accessing dynamic route data

You can use the `context` parameter to access dynamic route data as well!
For example, dynamic route params can be retrieved using the name of the file or folder that configured it.
If you've defined a file named `_slug.vue` in your `pages` folder, you can access the value via `context.params.slug`:

```js
export default {
  async asyncData ({ params }) {
    const slug = params.slug // When calling /abc the slug will be "abc"
    return { slug }
  }
}
```


### Listening to query changes

The `asyncData` method **is not called** on query string changes by default.
If you want to change this behavior, for example when building a pagination component,
you can set up parameters that should be listened to with the `watchQuery` property of your page component.
Learn more on the [API `watchQuery` page](/api/pages-watchquery) page.

## Handling Errors

Nuxt.js adds the `error(params)` method in the `context`, which you can call to display the error page. `params.statusCode` will be also used to render the proper status code from the server-side.

Example with a `Promise`:

```js
export default {
  asyncData ({ params, error }) {
    return axios.get(`https://my-api/posts/${params.id}`)
    .then((res) => {
      return { title: res.data.title }
    })
    .catch((e) => {
      error({ statusCode: 404, message: 'Post not found' })
    })
  }
}
```


To customize the error page, take a look at the [views guide](/guide/views#layouts) .<|MERGE_RESOLUTION|>--- conflicted
+++ resolved
@@ -6,13 +6,8 @@
 > You may want to fetch data and render it on the server-side. Nuxt.js adds an `asyncData` method to let you handle async operations before initializing the component
 
 <div>
-<<<<<<< HEAD
   <a href="https://vueschool.io/courses/async-data-with-nuxtjs?friend=nuxt" target="_blank" class="Promote">
-    <img src="/async-data-with-nuxtjs.png" alt="AsyncData by vueschool"/>
-=======
-  <a href="http://vueschool.io/?friend=nuxt" target="_blank" class="Promote">
     <img src="/async-data-with-nuxtjs.png" srcset="/async-data-with-nuxtjs-2x.png 2x" alt="AsyncData by vueschool"/>
->>>>>>> ccd7b7db
     <div class="Promote__Content">
       <h4 class="Promote__Content__Title">Async Data with Nuxt.js</h4>
       <p class="Promote__Content__Description">Learn how to manage asynchronous data with Nuxt.js.</p>
