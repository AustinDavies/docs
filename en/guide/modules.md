--- conflicted
+++ resolved
@@ -211,11 +211,7 @@
 
 ### Add a CSS library
 
-<<<<<<< HEAD
-It is recommended checking if user already not provided same library to avoid adding duplicates. Also always consider having **an option to disable** adding CSS files by module.
-=======
-Consider doing a check if a css library exists to avoid duplicates and add **an option to disable** the css libray in the module. See the example shown below.
->>>>>>> 65f10e64
+Consider doing a check if a CSS library exists to avoid duplicates and add **an option to disable** the CSS libray in the module. See the example shown below.
 
 **module.js**
 
