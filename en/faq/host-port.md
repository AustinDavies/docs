---
title: HOST and PORT
description: How to edit HOST and PORT with Nuxt.js?
---

# How to edit HOST and PORT?

You can configure the PORT with 3 different ways:

1. With env variables
```js
"scripts": {
  "dev": "HOST=0.0.0.0 PORT=3333 nuxt"
}
```

<<<<<<< HEAD
2. With the nuxt command parameters:
```js
"scripts": {
  "dev": "nuxt -p 3333 -H 0.0.0.0"
}
```

=======
**Note**: for better cross platform development support you can use [cross-env](https://www.npmjs.com/package/cross-env) package.

Installation:

```bash
npm install --save-dev cross-env
```

```js
"scripts": {
  "dev": "cross-env HOST=0.0.0.0 PORT=3333 nuxt"
}
```

- Via a nuxt config in the `package.json`:
>>>>>>> a0549cd4

3. Inside your `package.json`:
```js
"config": {
  "nuxt": {
    "host": "0.0.0.0",
    "port": "3333"
  }
},
"scripts": {
  "dev": "nuxt"
}
```<|MERGE_RESOLUTION|>--- conflicted
+++ resolved
@@ -14,15 +14,6 @@
 }
 ```
 
-<<<<<<< HEAD
-2. With the nuxt command parameters:
-```js
-"scripts": {
-  "dev": "nuxt -p 3333 -H 0.0.0.0"
-}
-```
-
-=======
 **Note**: for better cross platform development support you can use [cross-env](https://www.npmjs.com/package/cross-env) package.
 
 Installation:
@@ -38,7 +29,6 @@
 ```
 
 - Via a nuxt config in the `package.json`:
->>>>>>> a0549cd4
 
 3. Inside your `package.json`:
 ```js
