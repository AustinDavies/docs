--- conflicted
+++ resolved
@@ -5,27 +5,18 @@
 
 # How to use Google Analytics?
 
-<<<<<<< HEAD
-Check first google [Google Analytics](https://analytics.google.com/analytics/web/) [Nuxt module](https://github.com/nuxt-community/modules/tree/master/modules/google-analytics)
+First, please check the [official Google Analytics module](https://github.com/nuxt-community/modules/tree/master/modules/google-analytics) for nuxt.js*
 
-Or you may create manually a plugin `plugins/ga.js`:
+Ortherwise, to use [Google Analytics](https://analytics.google.com/analytics/web/) with your nuxt.js application, we recommend to create a file `plugins/ga.js`:
 
 ```js
 /* eslint-disable */
-export default (context) => {
 
-=======
-*There is also an [official Google Analytics module](https://github.com/nuxt-community/modules/tree/master/modules/google-analytics) for Nuxt that you can use.*
-
-To use [Google Analytics](https://analytics.google.com/analytics/web/) with your nuxt.js application, we recommend to create a file `plugins/ga.js`:
-
-```js
-/* eslint-disable */
-import router from '~router'
-/*
-** Only run on client-side and only in production mode
-*/
-if (process.env.NODE_ENV === 'production') {
+export default ({ router }) => {
+  /*
+  ** Only run on client-side and only in production mode
+  */
+  if (process.env.NODE_ENV !== 'production') return
   /*
   ** Include Google Analytics Script
   */
@@ -37,40 +28,17 @@
   ** Set the current page
   */
   ga('create', 'UA-XXXXXXXX-X', 'auto')
+  /*
+  ** Every time the route changes (fired on initialization too)
+  */
+  router.afterEach((to, from) => {
+    /*
+    ** We tell Google Analytic to add a page view
+    */
+    ga('set', 'page', to.fullPath)
+    ga('send', 'pageview')
+  })
 }
-
-export default ({ app: { router }, store }) => {
->>>>>>> a2778808
-  /*
-  ** Only run on client-side and only in production mode
-  */
-  if (process.env.NODE_ENV === 'production') {
-    /*
-    ** Include Google Analytics Script
-    */
-    (function (i, s, o, g, r, a, m) {
-    i['GoogleAnalyticsObject'] = r; i[r] = i[r] || function () {
-      (i[r].q = i[r].q || []).push(arguments)
-    }, i[r].l = 1 * new Date(); a = s.createElement(o),
-      m = s.getElementsByTagName(o)[0]; a.async = 1; a.src = g; m.parentNode.insertBefore(a, m)
-    })(window, document, 'script', 'https://www.google-analytics.com/analytics.js', 'ga');
-    /*
-    ** Set the current page
-    */
-    ga('create', 'UA-XXXXXXXXX-X', 'auto')
-    /*
-    ** Every time the route changes (fired on initialization too)
-    */
-    context.app.router.afterEach((to, from) => {
-      /*
-      ** We tell Google Analytic to add a page view
-      */
-      ga('set', 'page', to.fullPath)
-      ga('send', 'pageview')
-    })
-  }
-}
-
 ```
 
 > Replace `UA-XXXXXXXX-X` by your Google Analytics tracking ID.
