---
<<<<<<< HEAD
title: "AWS: S3 と Cloudfront によるデプロイ"
=======
title: AWS S3 と Cloudfront によるデプロイ
>>>>>>> f2265811
description: S3 と Cloudfront を使用した AWS での静的ホスティング
---

# S3 と Cloudfront を使用して AWS へデプロイするには？

AWS は Amazon Web Services です。
S3 は、静的サイトホスティング用に設定できる静的ストレージです。
Cloudfront は、AWS の CDN（コンテンツ配信ネットワーク）です。

**静的に生成された** Nuxt アプリケーションを、S3 と Cloudfront を使用して AWS 上にホスティングする方法は強力かつ安価です。 

> AWS では少額の利用料が積算して高額の請求を受けることがあります。 もし抜けているステップがあれば、ぜひこのドキュメントを更新するPRを送ってください。

## 概要

デプロイのために、 [Gulp](https://gulpjs.com/) ビルドシステムを使います。 `Gulp` は、私たちが使うことができる手軽で実用性を備えた成熟したビルドシステムです。

  - [gulp](https://www.npmjs.com/package/gulp)
  - [gulp-awspublish](https://www.npmjs.com/package/gulp-awspublish)
  - [gulp-cloudfront-invalidate-aws-publish](https://www.npmjs.com/package/gulp-cloudfront-invalidate-aws-publish)
  - [concurrent-transform](https://www.npmjs.com/package/concurrent-transform) (for parallel uploads)

私たちのデプロイスクリプトでは、以下の環境変数を設定する必要があります:
  - AWS_BUCKET_NAME="example.com" 
  - AWS_CLOUDFRONT="UPPERCASE"
  - AWS_ACCESS_KEY_ID="key" 
  - AWS_SECRET_ACCESS_KEY="secret" 

## AWS のセットアップ

  1. S3 バケットを作成し、静的サイトホスティング用に設定する
  2. cloudfront distribution を作成する
  3. セキュリティアクセスを設定する
  4. プロジェクトにビルドスクリプトを設定する
  
### 1. AWS S3 バケットの設定と 2. Cloudfront Distribution の設定

ステップ 1 と 2 については、この [S3 と Cloudfront をセットアップするためのチュートリアル](https://reidweb.com/2017/02/06/cloudfront-cdn-tutorial/)に従ってください。

あなたは今このデータを持っているはずです:
  - AWS_BUCKET_NAME="example.com" 
  - AWS_CLOUDFRONT="UPPERCASE"

### 3. セキュリティアクセスを設定する

ステップ 3 では、 以下の事が可能なユーザーが必要です:
  - バケットのコンテンツを更新する
  - cloudfront distribution でのキャッシュ削除（変更を素早くユーザに伝播させる）

[このポリシーを使用してプログラムのユーザーを作成する](https://docs.aws.amazon.com/IAM/latest/UserGuide/id_users_create.html):

> 注: 下の二つの `example.com` をあなたの S3 バケット名に置き換えてください。 このポリシーでは、指定されたバケットにプッシュすること、cloudfront distribution でのキャッシュ削除が可能になります。

``` json
{
    "Version": "2012-10-17",
    "Statement": [ {
            "Effect": "Allow",
            "Action": [ "s3:ListBucket" ],
            "Resource": [
                "arn:aws:s3:::example.com"
            ]
        }, {
            "Effect": "Allow",
            "Action": [
                "s3:PutObject",
                "s3:PutObjectAcl",
                "s3:GetObject",
                "s3:GetObjectAcl",
                "s3:DeleteObject",
                "s3:ListMultipartUploadParts",
                "s3:AbortMultipartUpload"
            ],
            "Resource": [
                "arn:aws:s3:::example.com/*"
            ]
        }, {
            "Effect": "Allow",
            "Action": [
                "cloudfront:CreateInvalidation",
                "cloudfront:GetInvalidation",
                "cloudfront:ListInvalidations",
                "cloudfront:UnknownOperation"
            ],
            "Resource": "*"
        }
    ]
}
```

次に [アクセスキーとシークレットアクセスキーを取得します](https://docs.aws.amazon.com/IAM/latest/UserGuide/id_credentials_access-keys.html)。

あなたは今このデータを持っているはずです：
  - AWS_ACCESS_KEY_ID="key" 
  - AWS_SECRET_ACCESS_KEY="secret" 

### 4. プロジェクトのビルドスクリプトをセットアップする

4.1) プロジェクトとコマンドラインに Gulp を追加します。
``` bash
npm install --save-dev gulp gulp-awspublish gulp-cloudfront-invalidate-aws-publish concurrent-transform
npm install -g gulp
```

4.2) `deploy.sh` スクリプトを作成します。 詳細は [nvm (node version manager)](https://github.com/creationix/nvm) を参照して下さい。
``` bash
#!/bin/bash

# nvm (node version manager) のロード、node のインストール (バージョン指定は .nvmrc ファイルにある)、 npm パッケージのインストール
[ -s "$HOME/.nvm/nvm.sh" ] && source "$HOME/.nvm/nvm.sh" && nvm use
# 既にインストールされていなければ、 npm をインストールする
[ ! -d "node_modules" ] && npm install

npm run generate
AWS_ACCESS_KEY_ID="key" AWS_SECRET_ACCESS_KEY="secret" AWS_BUCKET_NAME="example.com" AWS_CLOUDFRONT="UPPERCASE" gulp deploy
```

4.3) `deploy.sh` を実行可能にし、.gitignore に追記します。　
``` bash
chmod +x deploy.sh
echo "
# Don't commit build files
node_modules
dist
.nuxt
.awspublish
deploy.sh
" >> .gitignore
```

4.4) `gulpfile.js` をビルドスクリプトと共に作成します。

``` javascript
var gulp = require('gulp');
var awspublish = require('gulp-awspublish');
var cloudfront = require('gulp-cloudfront-invalidate-aws-publish');
var parallelize = require('concurrent-transform');

// https://docs.aws.amazon.com/cli/latest/userguide/cli-environment.html

var config = {

  // 必須
  params: { Bucket: process.env.AWS_BUCKET_NAME },
  accessKeyId: process.env.AWS_ACCESS_KEY_ID,
  secretAccessKey: process.env.AWS_SECRET_ACCESS_KEY,

  // 任意
  deleteOldVersions: false,                 // PRODUCTION で使用しない
  distribution: process.env.AWS_CLOUDFRONT, // Cloudfront distribution ID
  region: process.env.AWS_DEFAULT_REGION,
  headers: { /*'Cache-Control': 'max-age=315360000, no-transform, public',*/ },

  // 適切なデフォルト値 - これらのファイル及びディレクトリは gitignore されている
  distDir: 'dist',
  indexRootPath: true,
  cacheFileName: '.awspublish',
  concurrentUploads: 10,
  wait: true,  // Cloudfront のキャッシュ削除が完了するまでの時間 (約30〜60秒)
}

gulp.task('deploy', function() {
  // S3 オプションを使用して新しい publisher を作成する
  // http://docs.aws.amazon.com/AWSJavaScriptSDK/latest/AWS/S3.html#constructor-property
  var publisher = awspublish.create(config, config);

  var g = gulp.src('./' + config.distDir + '/**');
    // publisher は、上記で指定した Content-Length、Content-Type、および他のヘッダーを追加する
    // 指定されていない場合、 x-amz-acl はデフォルトで public-read に設定される
  g = g.pipe(parallelize(publisher.publish(config.headers), config.concurrentUploads))

  // CDN のキャッシュを削除する
  if (config.distribution) {
    console.log('Configured with Cloudfront distribution');
    g = g.pipe(cloudfront(config));
  } else {
    console.log('No Cloudfront distribution configured - skipping CDN invalidation');
  }

  // 削除したファイルを同期する
  if (config.deleteOldVersions) g = g.pipe(publisher.sync());
  // 連続したアップロードを高速化するために、キャッシュファイルを作成する
  g = g.pipe(publisher.cache());
  // アップロードの更新をコンソールに出力する
  g = g.pipe(awspublish.reporter());
  return g;
});
```
4.5) デプロイとデバッグ

実行する:
``` bash
./deploy.sh
```

次のような出力が得られます:
```
$ ./deploy.sh                                                                                                                                                          Mod master

Found '/home/michael/scm/example.com/www/.nvmrc' with version <8>
Now using node v8.11.2 (npm v5.6.0)

> example.com@1.0.0 generate /home/michael/scm/example.com/www
> nuxt generate

  nuxt:generate Generating... +0ms
  nuxt:build App root: /home/michael/scm/example.com/www +0ms
  nuxt:build Generating /home/michael/scm/example.com/www/.nuxt files... +0ms
  nuxt:build Generating files... +36ms
  nuxt:build Generating routes... +10ms
  nuxt:build Building files... +24ms
  ████████████████████ 100% 

Build completed in 7.009s



 DONE  Compiled successfully in 7013ms                                                                                                                                     21:25:22

Hash: 421d017116d2d95dd1e3
Version: webpack 3.12.0
Time: 7013ms
                                   Asset     Size  Chunks             Chunk Names
     pages/index.ef923f795c1cecc9a444.js  10.6 kB       0  [emitted]  pages/index
 layouts/default.87a49937c330bdd31953.js  2.69 kB       1  [emitted]  layouts/default
pages/our-values.f60c731d5c3081769fd9.js  3.03 kB       2  [emitted]  pages/our-values
   pages/join-us.835077c4e6b55ed1bba4.js   1.3 kB       3  [emitted]  pages/join-us
       pages/how.75f8cb5bc24e38bca3b3.js  2.59 kB       4  [emitted]  pages/how
             app.6dbffe6ac4383bd30a92.js   202 kB       5  [emitted]  app
          vendor.134043c361c9ad199c6d.js  6.31 kB       6  [emitted]  vendor
        manifest.421d017116d2d95dd1e3.js  1.59 kB       7  [emitted]  manifest
 + 3 hidden assets
Hash: 9fd206f4b4e571e9571f
Version: webpack 3.12.0
Time: 2239ms
             Asset    Size  Chunks             Chunk Names
server-bundle.json  306 kB          [emitted]  
  nuxt: Call generate:distRemoved hooks (1) +0ms
  nuxt:generate Destination folder cleaned +10s
  nuxt: Call generate:distCopied hooks (1) +8ms
  nuxt:generate Static & build files copied +7ms
  nuxt:render Rendering url /our-values +0ms
  nuxt:render Rendering url /how +67ms
  nuxt:render Rendering url /join-us +1ms
  nuxt:render Rendering url / +0ms
  nuxt: Call generate:page hooks (1) +913ms
  nuxt: Call generate:page hooks (1) +205ms
  nuxt: Call generate:page hooks (1) +329ms
  nuxt: Call generate:page hooks (1) +361ms
  nuxt:generate Generate file: /our-values/index.html +2s
  nuxt:generate Generate file: /how/index.html +0ms
  nuxt:generate Generate file: /join-us/index.html +0ms
  nuxt:generate Generate file: /index.html +0ms
  nuxt:render Rendering url / +2s
  nuxt: Call generate:done hooks (1) +4ms
  nuxt:generate HTML Files generated in 11.8s +5ms
  nuxt:generate Generate done +0ms
[21:25:27] Using gulpfile ~/scm/example.com/www/gulpfile.js
[21:25:27] Starting 'deploy'...
Configured with Cloudfront distribution
[21:25:27] [cache]  README.md
[21:25:27] [cache]  android-chrome-192x192.png
[21:25:27] [cache]  android-chrome-512x512.png
[21:25:27] [cache]  apple-touch-icon.png
[21:25:27] [cache]  browserconfig.xml
[21:25:27] [cache]  favicon-16x16.png
[21:25:27] [cache]  favicon-32x32.png
[21:25:27] [cache]  favicon.ico
[21:25:27] [cache]  favicon.svg
[21:25:27] [cache]  logo-branches.svg
[21:25:27] [cache]  logo-small.svg
[21:25:27] [cache]  logo.svg
[21:25:27] [cache]  mstile-150x150.png
[21:25:27] [cache]  og-image.jpg
[21:25:27] [cache]  safari-pinned-tab.svg
[21:25:27] [cache]  site.webmanifest
[21:25:28] [create] _nuxt/manifest.421d017116d2d95dd1e3.js
[21:25:29] [update] 200.html
[21:25:30] [create] videos/flag.jpg
[21:25:30] [create] _nuxt/vendor.134043c361c9ad199c6d.js
[21:25:34] [create] videos/flag.mp4
[21:25:34] [cache]  _nuxt/pages/how.75f8cb5bc24e38bca3b3.js
[21:25:34] [cache]  _nuxt/pages/join-us.835077c4e6b55ed1bba4.js
[21:25:34] [cache]  _nuxt/pages/our-values.f60c731d5c3081769fd9.js
[21:25:36] [update] our-values/index.html
[21:25:36] [create] _nuxt/layouts/default.87a49937c330bdd31953.js
[21:25:36] [create] _nuxt/app.6dbffe6ac4383bd30a92.js
[21:25:37] [create] _nuxt/pages/index.ef923f795c1cecc9a444.js
[21:25:38] [update] join-us/index.html
[21:25:38] [update] how/index.html
[21:25:43] [create] videos/flag.webm
[21:25:43] [update] index.html
[21:25:43] Cloudfront invalidation created: I16NXXXXX4JDOA
[21:26:09] Finished 'deploy' after 42 s
```

`deploy.sh` はまず `nuxt generate` を実行し、環境変数を設定して `gulp deploy` を実行します。

`Cloudfront invalidation created：XXXX` は cloudfront invalidation を行う npm パッケージからの唯一の出力です。 それが表示されない場合は、動作していません。<|MERGE_RESOLUTION|>--- conflicted
+++ resolved
@@ -1,10 +1,6 @@
 ---
-<<<<<<< HEAD
-title: "AWS: S3 と Cloudfront によるデプロイ"
-=======
-title: AWS S3 と Cloudfront によるデプロイ
->>>>>>> f2265811
-description: S3 と Cloudfront を使用した AWS での静的ホスティング
+title: "AWS S3 と Cloudfront によるデプロイ"
+description: "S3 と Cloudfront を使用した AWS での静的ホスティング"
 ---
 
 # S3 と Cloudfront を使用して AWS へデプロイするには？
